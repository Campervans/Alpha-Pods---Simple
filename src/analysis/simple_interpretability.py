import matplotlib.pyplot as plt
import pandas as pd
import seaborn as sns
import numpy as np
from typing import Dict, Optional, Tuple
try:
    import shap
    SHAP_AVAILABLE = True
except ImportError:
    SHAP_AVAILABLE = False
    print("Warning: SHAP not available. Install with: pip install shap")


def get_background_sample(X: pd.DataFrame, n: int = 1000) -> pd.DataFrame:
    """get random background sample for SHAP"""
    if len(X) <= n:
        return X
    return X.sample(n=n, random_state=42)


def get_recent_sample(X: pd.DataFrame, n: int = 500) -> pd.DataFrame:
    """get most recent samples for SHAP"""
    return X.tail(n)

def plot_feature_importance(trainer, num_features: int = 10):
    """plots avg feature importance across all models.
    
    Args:
        trainer: SimpleWalkForward instance with trained models
        num_features: how many top features to show
    """
    # collect feature importances from all models
    importances = []
    for (date, ticker), model in trainer.models.items():
        importance = model.get_feature_importance()
        if importance is not None:
            importances.append(importance)
    
    if not importances:
        print("No feature importance data available.")
        return
    
    # calc average importance
    avg_importance = pd.concat(importances, axis=1).mean(axis=1).sort_values(ascending=False)
    
    # create plot
    plt.figure(figsize=(12, 8))
    top_features = avg_importance.head(num_features)
    
    # Create bar plot
    ax = sns.barplot(x=top_features.values, y=top_features.index, palette='viridis')
    
    # add value labels
    for i, (value, name) in enumerate(zip(top_features.values, top_features.index)):
        ax.text(value, i, f'{value:.3f}', va='center', ha='left', fontsize=10)
    
    plt.title(f'Average Feature Importance (Top {num_features} Features)', fontsize=16, fontweight='bold')
    plt.xlabel('Absolute Ridge Coefficient', fontsize=12)
    plt.ylabel('Feature', fontsize=12)
    plt.tight_layout()
    
    # save it
    plt.savefig('results/ml_feature_importance.png', dpi=300, bbox_inches='tight')
    plt.close()
    print("✅ Feature importance plot saved to results/ml_feature_importance.png")

def plot_shap_analysis(trainer, num_samples: int = 100):
    """Generate SHAP analysis for the ML models.
    
    Args:
        trainer: SimpleWalkForward instance w trained models
        num_samples: how many samples for SHAP
    """
    if not SHAP_AVAILABLE:
        print("⚠️  SHAP not available. Skipping SHAP analysis.")
        return
    
    # run aggregated analysis
    try:
        from src.analysis.shap_aggregation import plot_aggregated_shap_analysis
        plot_aggregated_shap_analysis(trainer, num_samples)
        
        # also create the single-model example for comparison
        _plot_single_model_shap(trainer, num_samples)
        
    except Exception as e:
        print(f"Warning: Could not run aggregated SHAP: {e}")
        print("Falling back to single-model analysis...")
        _plot_single_model_shap(trainer, num_samples)


def _plot_single_model_shap(trainer, num_samples: int = 100):
    """Plot SHAP for a single model.
    
    kept for b/c and as an example
    of individual model interpretation.
    """
    # get most recent model
    latest_date = max([date for date, _ in trainer.models.keys()])
    latest_models = [(ticker, model) for (date, ticker), model in trainer.models.items() if date == latest_date]
    
    if not latest_models:
        print("No models available for SHAP analysis.")
        return
    
    # use first model with stored training data
    ticker, model = None, None
    for t, m in latest_models:
        if hasattr(m, 'X_train_') and m.X_train_ is not None:
            ticker, model = t, m
            break
    
    if model is None:
        print("No model with stored training data. Using coefficient proxy.")
        ticker, model = latest_models[0]
        _plot_coefficient_proxy(ticker, model)
        return
    
    print(f"Generating SHAP values for {ticker} model (as example)...")
    
    # get background and sample data
    X_background = get_background_sample(model.X_train_, n=min(1000, len(model.X_train_)))
    X_sample = get_recent_sample(model.X_train_, n=min(500, len(model.X_train_)))
    
    # scale data w/ model's scaler
    X_background_scaled = model.scaler.transform(X_background)
    X_sample_scaled = model.scaler.transform(X_sample)
    
    # create SHAP explainer
    explainer = shap.LinearExplainer(model.model, X_background_scaled, feature_names=model.feature_names)
    shap_values = explainer.shap_values(X_sample_scaled)
    
    # create figure
    fig = plt.figure(figsize=(16, 12))
    fig.suptitle(f'SHAP Analysis for {ticker} Alpha Model', fontsize=20, fontweight='bold')
    
<<<<<<< HEAD
    # grid spec for layout
    gs = fig.add_gridspec(3, 2, height_ratios=[1, 1.5, 1], hspace=0.3, wspace=0.3)
=======
    # Create grid spec for layout with increased spacing
    gs = fig.add_gridspec(3, 2, height_ratios=[1, 1.5, 1], hspace=0.5, wspace=0.4)
>>>>>>> bf1d7d79
    
    # 1. bar plot of mean |SHAP| vals
    ax1 = fig.add_subplot(gs[0, :])
    shap_importance = pd.Series(np.abs(shap_values).mean(axis=0), index=model.feature_names).sort_values(ascending=False)
    
    colors = ['#1f77b4' if model.model.coef_[model.feature_names.index(feat)] < 0 else '#ff7f0e' 
              for feat in shap_importance.index]
    
    bars = ax1.bar(range(len(shap_importance)), shap_importance.values, color=colors)
    ax1.set_xticks(range(len(shap_importance)))
    ax1.set_xticklabels(shap_importance.index, rotation=45, ha='right')
    ax1.set_ylabel('Mean |SHAP value|', fontsize=12)
    ax1.set_title('Global Feature Importance (Mean Absolute SHAP Values)', fontsize=14)
    
    # add legend
    from matplotlib.patches import Patch
    legend_elements = [Patch(facecolor='#ff7f0e', label='Positive coefficient'),
                      Patch(facecolor='#1f77b4', label='Negative coefficient')]
    ax1.legend(handles=legend_elements, loc='upper right')
    
    # 2. beeswarm
    ax2 = fig.add_subplot(gs[1, :])
    shap.summary_plot(shap_values, X_sample, feature_names=model.feature_names, 
                      show=False, plot_size=None)
    plt.sca(ax2)
    ax2.set_title('SHAP Value Distribution (Beeswarm Plot)', fontsize=14)
    
    # 3. dependence plots for top 2
    top_2_features = shap_importance.head(2).index.tolist()
    
    for i, feature in enumerate(top_2_features):
        ax = fig.add_subplot(gs[2, i])
        feat_idx = model.feature_names.index(feature)
        shap.dependence_plot(feat_idx, shap_values, X_sample, 
                           feature_names=model.feature_names,
                           show=False, ax=ax)
        ax.set_title(f'SHAP Dependence: {feature}', fontsize=12)
    
    plt.tight_layout()
    plt.savefig('results/ml_shap_analysis.png', dpi=300, bbox_inches='tight')
    plt.close()
    print(f"✅ SHAP analysis for {ticker} saved to results/ml_shap_analysis.png")


def _plot_coefficient_proxy(ticker: str, model):
    """fallback plot when SHAP data not avail."""
    fig, axes = plt.subplots(2, 1, figsize=(12, 10))
    fig.suptitle(f'Feature Analysis for {ticker} (Coefficient-based)', fontsize=16, fontweight='bold')
    
    feature_names = model.feature_names
    
    # plot 1: abs coefficients
    ax1 = axes[0]
    coef_importance = pd.Series(np.abs(model.model.coef_), index=feature_names).sort_values(ascending=False)
    
    bars = ax1.barh(range(len(coef_importance)), coef_importance.values)
    ax1.set_yticks(range(len(coef_importance)))
    ax1.set_yticklabels(coef_importance.index)
    ax1.set_xlabel('Absolute Coefficient Value')
    ax1.set_title('Feature Importance (Absolute Coefficients)')
    
    # color by sign
    for i, (feat, val) in enumerate(coef_importance.items()):
        idx = list(feature_names).index(feat)
        if model.model.coef_[idx] > 0:
            bars[i].set_color('#ff7f0e')
        else:
            bars[i].set_color('#1f77b4')
    
    # plot 2: signed coefficients
    ax2 = axes[1]
    coef_values = pd.Series(model.model.coef_, index=feature_names).sort_values()
    
    colors = ['#1f77b4' if x < 0 else '#ff7f0e' for x in coef_values.values]
    ax2.barh(range(len(coef_values)), coef_values.values, color=colors)
    ax2.set_yticks(range(len(coef_values)))
    ax2.set_yticklabels(coef_values.index)
    ax2.set_xlabel('Coefficient Value')
    ax2.set_title('Feature Coefficients with Direction')
    ax2.axvline(x=0, color='black', linestyle='-', linewidth=0.5)
    
    plt.tight_layout()
    plt.savefig('results/ml_shap_analysis.png', dpi=300, bbox_inches='tight')
    plt.close()
    print("✅ Coefficient analysis saved to results/ml_shap_analysis.png")

def plot_performance_comparison(baseline_perf: pd.Series, ml_perf: pd.Series, 
                               benchmark_perf: Optional[pd.Series] = None):
    """plots cumulative perf of baseline vs. ML-enhanced index.
    
    Args:
        baseline_perf: series of baseline index values
        ml_perf: series of ML-enhanced index values
        benchmark_perf: optional series of benchmark (e.g. SPY) values
    """
    # align series to same date range
    # use intersection of dates
    common_dates = baseline_perf.index.intersection(ml_perf.index)
    
    if len(common_dates) == 0:
        print("Error: No common dates between baseline and ML series")
        return
    
    # create comparison df
    comparison_df = pd.DataFrame({
        'Baseline CLEIR Index': baseline_perf.loc[common_dates],
        'ML-Enhanced CLEIR Index': ml_perf.loc[common_dates]
    })
    
    # add benchmark if we have it
    if benchmark_perf is not None and len(benchmark_perf.index.intersection(common_dates)) > 0:
        comparison_df['Benchmark (SPY)'] = benchmark_perf.loc[common_dates]
    
    # normalize to start at 1
    comparison_df_normalized = comparison_df / comparison_df.iloc[0]
    
    # create the plot
    plt.figure(figsize=(14, 8))
    
    # plot lines
    for col in comparison_df_normalized.columns:
        if 'ML-Enhanced' in col:
            plt.plot(comparison_df_normalized.index, comparison_df_normalized[col], 
                    label=col, linewidth=2.5, color='green', alpha=0.8)
        elif 'Baseline' in col:
            plt.plot(comparison_df_normalized.index, comparison_df_normalized[col], 
                    label=col, linewidth=2, color='blue', alpha=0.7)
        else:
            plt.plot(comparison_df_normalized.index, comparison_df_normalized[col], 
                    label=col, linewidth=1.5, color='gray', alpha=0.6, linestyle='--')
    
    plt.title('Performance Comparison: Baseline CLEIR vs. ML-Enhanced CLEIR', fontsize=16, fontweight='bold')
    plt.xlabel('Date', fontsize=12)
    plt.ylabel('Cumulative Growth of $1', fontsize=12)
    plt.legend(loc='upper left', fontsize=12)
    plt.grid(True, alpha=0.3)
    
    # add perf stats
    baseline_col = [col for col in comparison_df_normalized.columns if 'Baseline' in col][0]
    ml_col = [col for col in comparison_df_normalized.columns if 'ML-Enhanced' in col][0]
    
    baseline_return = (comparison_df_normalized[baseline_col].iloc[-1] - 1) * 100
    ml_return = (comparison_df_normalized[ml_col].iloc[-1] - 1) * 100
    improvement = ml_return - baseline_return
    
    stats_text = f'Baseline Return: {baseline_return:.1f}%\nML-Enhanced Return: {ml_return:.1f}%\nImprovement: {improvement:.1f}%'
    plt.text(0.02, 0.98, stats_text, transform=plt.gca().transAxes, 
             bbox=dict(boxstyle='round', facecolor='white', alpha=0.8),
             verticalalignment='top', fontsize=10)
    
    plt.tight_layout()
    plt.savefig('results/ml_performance_comparison.png', dpi=300, bbox_inches='tight')
    plt.close()
    print("✅ Performance comparison plot saved to results/ml_performance_comparison.png")

def analyze_ml_predictions(ml_predictions: Dict[pd.Timestamp, pd.Series], 
                          selected_universes: Dict[pd.Timestamp, list]):
    """Analyze ML prediction patterns and universe selection.
    
    Args:
        ml_predictions: dict of predictions by date
        selected_universes: dict of selected tickers by date
    """
    analysis_results = []
    
    for date in ml_predictions.keys():
        if date not in selected_universes:
            continue
            
        predictions = ml_predictions[date]
        selected = selected_universes[date]
        
        analysis_results.append({
            'date': date,
            'n_predictions': len(predictions),
            'n_selected': len(selected),
            'avg_prediction': predictions.mean(),
            'std_prediction': predictions.std(),
            'max_prediction': predictions.max(),
            'min_prediction': predictions.min(),
            'prediction_spread': predictions.max() - predictions.min()
        })
    
    analysis_df = pd.DataFrame(analysis_results)
    
    # create subplots
    fig, axes = plt.subplots(2, 2, figsize=(15, 10))
    fig.suptitle('ML Predictions Analysis', fontsize=16, fontweight='bold')
    
    # plot 1: avg predictions over time
    ax1 = axes[0, 0]
    ax1.plot(analysis_df['date'], analysis_df['avg_prediction'], marker='o')
    ax1.fill_between(analysis_df['date'], 
                     analysis_df['avg_prediction'] - analysis_df['std_prediction'],
                     analysis_df['avg_prediction'] + analysis_df['std_prediction'],
                     alpha=0.3)
    ax1.set_title('Average Predictions Over Time')
    ax1.set_xlabel('Date')
    ax1.set_ylabel('Average Predicted Return')
    ax1.grid(True, alpha=0.3)
    
    # plot 2: prediction spread
    ax2 = axes[0, 1]
    ax2.plot(analysis_df['date'], analysis_df['prediction_spread'], marker='o', color='orange')
    ax2.set_title('Prediction Spread (Max - Min)')
    ax2.set_xlabel('Date')
    ax2.set_ylabel('Spread')
    ax2.grid(True, alpha=0.3)
    
    # plot 3: num predictions
    ax3 = axes[1, 0]
    ax3.bar(analysis_df['date'], analysis_df['n_predictions'], alpha=0.7, color='green')
    ax3.set_title('Number of Predictions per Rebalance')
    ax3.set_xlabel('Date')
    ax3.set_ylabel('Count')
    
    # plot 4: prediction distribution for last date
    ax4 = axes[1, 1]
    last_date = list(ml_predictions.keys())[-1]
    last_predictions = ml_predictions[last_date]
    ax4.hist(last_predictions, bins=20, alpha=0.7, color='purple', edgecolor='black')
    ax4.set_title(f'Prediction Distribution ({last_date.date()})')
    ax4.set_xlabel('Predicted Return')
    ax4.set_ylabel('Count')
    
    plt.tight_layout()
    plt.savefig('results/ml_predictions_analysis.png', dpi=300, bbox_inches='tight')
    plt.close()
    print("✅ ML predictions analysis saved to results/ml_predictions_analysis.png")
    
    # print summary stats
    print("\n📊 ML Predictions Summary:")
    print(f"Average prediction across all dates: {analysis_df['avg_prediction'].mean():.4f}")
    print(f"Average number of stocks selected: {analysis_df['n_selected'].mean():.1f}")
    print(f"Prediction consistency (avg std): {analysis_df['std_prediction'].mean():.4f}")

def plot_predictions_diagnostics(ml_predictions: Dict[pd.Timestamp, pd.Series], 
                                returns_data: pd.DataFrame,
                                prediction_horizon_days: int = 63):
    """Generate diagnostics for ML predictions.
    
    Args:
        ml_predictions: dict of predictions by date
        returns_data: df of asset returns
        prediction_horizon_days: how far ahead we're predicting
    """
    # prepare data
    analysis_data = []
    
    # get sorted prediction dates
    pred_dates = sorted(ml_predictions.keys())
    
    for i, pred_date in enumerate(pred_dates[:-1]):  # skip last date, no realized returns yet
        predictions = ml_predictions[pred_date]
        
        # calc realized returns
        start_date = pred_date
        end_date = pred_date + pd.Timedelta(days=prediction_horizon_days)
        
        # find actual trading days
        future_dates = returns_data.index[(returns_data.index > start_date) & 
                                         (returns_data.index <= end_date)]
        
        if len(future_dates) < 20:  # need enough days
            continue
            
        # calc realized returns for predicted assets
        realized_returns = {}
        for ticker in predictions.index:
            if ticker in returns_data.columns:
                ticker_returns = returns_data.loc[future_dates, ticker]
                # compound return
                realized_return = (1 + ticker_returns).prod() - 1
                realized_returns[ticker] = realized_return
        
        if realized_returns:
            realized_series = pd.Series(realized_returns)
            # align predictions and realized
            common_tickers = predictions.index.intersection(realized_series.index)
            
            for ticker in common_tickers:
                analysis_data.append({
                    'date': pred_date,
                    'ticker': ticker,
                    'predicted': predictions[ticker],
                    'realized': realized_series[ticker]
                })
    
    if not analysis_data:
        print("⚠️  Not enough data for prediction diagnostics")
        return
        
    analysis_df = pd.DataFrame(analysis_data)
    
    # create figure w 4 panels
    fig, axes = plt.subplots(2, 2, figsize=(16, 12))
    fig.suptitle('ML Predictions Diagnostic Dashboard', fontsize=18, fontweight='bold')
    
    # panel 1: scatter plot of predicted vs realized returns
    ax1 = axes[0, 0]
    
    # color by date (newer = darker)
    dates_numeric = pd.to_numeric(analysis_df['date'])
    colors = plt.cm.viridis((dates_numeric - dates_numeric.min()) / (dates_numeric.max() - dates_numeric.min()))
    
    scatter = ax1.scatter(analysis_df['predicted'], analysis_df['realized'], 
                         alpha=0.6, c=colors, s=30)
    
    # add regression line
    from scipy import stats
    slope, intercept, r_value, p_value, std_err = stats.linregress(analysis_df['predicted'], analysis_df['realized'])
    x_line = np.linspace(analysis_df['predicted'].min(), analysis_df['predicted'].max(), 100)
    ax1.plot(x_line, slope * x_line + intercept, 'r--', alpha=0.8, 
             label=f'R² = {r_value**2:.3f}, p = {p_value:.3f}')
    
    # add 45-degree line
    ax1.plot([analysis_df['predicted'].min(), analysis_df['predicted'].max()], 
             [analysis_df['predicted'].min(), analysis_df['predicted'].max()], 
             'k:', alpha=0.5, label='Perfect prediction')
    
    ax1.set_xlabel('Predicted Return', fontsize=12)
    ax1.set_ylabel('Realized Return', fontsize=12)
    ax1.set_title('Predicted vs Realized Returns', fontsize=14)
    ax1.legend()
    ax1.grid(True, alpha=0.3)
    
    # add colorbar for dates
    cbar = plt.colorbar(scatter, ax=ax1)
    cbar.set_label('Date (newer →)', fontsize=10)
    
    # panel 2: rolling IC
    ax2 = axes[0, 1]
    
    # calc IC for each prediction date
    ic_data = []
    for date in pred_dates[:-1]:
        date_data = analysis_df[analysis_df['date'] == date]
        if len(date_data) >= 10:  # need min observations
            ic = date_data['predicted'].corr(date_data['realized'])
            ic_data.append({'date': date, 'ic': ic, 'n_stocks': len(date_data)})
    
    if ic_data:
        ic_df = pd.DataFrame(ic_data)
        
        # plot IC over time
        ax2.plot(ic_df['date'], ic_df['ic'], 'o-', markersize=8, linewidth=2)
        ax2.axhline(y=0, color='k', linestyle='--', alpha=0.5)
        
        # add rolling avg
        if len(ic_df) >= 4:
            ic_df['ic_ma'] = ic_df['ic'].rolling(4, min_periods=1).mean()
            ax2.plot(ic_df['date'], ic_df['ic_ma'], 'r-', linewidth=2, alpha=0.7, 
                    label=f'4-quarter MA (avg: {ic_df["ic_ma"].mean():.3f})')
        
        ax2.set_xlabel('Date', fontsize=12)
        ax2.set_ylabel('Information Coefficient', fontsize=12)
        ax2.set_title('Prediction Skill Over Time (IC)', fontsize=14)
        ax2.grid(True, alpha=0.3)
        ax2.legend()
        
        # rotate x-axis labels
        plt.setp(ax2.xaxis.get_majorticklabels(), rotation=45, ha='right')
    
    # panel 3: inter-quartile range of predictions
    ax3 = axes[1, 0]
    
    iqr_data = []
    for date, predictions in ml_predictions.items():
        if len(predictions) >= 10:
            q75, q25 = np.percentile(predictions, [75, 25])
            iqr_data.append({
                'date': date,
                'iqr': q75 - q25,
                'q25': q25,
                'q75': q75,
                'median': predictions.median()
            })
    
    if iqr_data:
        iqr_df = pd.DataFrame(iqr_data)
        
        # plot IQR over time
        ax3.fill_between(iqr_df['date'], iqr_df['q25'], iqr_df['q75'], 
                        alpha=0.3, color='blue', label='25th-75th percentile')
        ax3.plot(iqr_df['date'], iqr_df['median'], 'b-', linewidth=2, label='Median prediction')
        ax3.plot(iqr_df['date'], iqr_df['iqr'], 'r--', linewidth=2, label='IQR spread')
        
        ax3.set_xlabel('Date', fontsize=12)
        ax3.set_ylabel('Predicted Return', fontsize=12)
        ax3.set_title('Prediction Distribution Over Time', fontsize=14)
        ax3.grid(True, alpha=0.3)
        ax3.legend()
        
        # rotate x-axis labels
        plt.setp(ax3.xaxis.get_majorticklabels(), rotation=45, ha='right')
    
    # panel 4: rank autocorrelation heatmap
    ax4 = axes[1, 1]
    
    # calc rank autocorrelations
    rank_corrs = []
    for lag in range(1, min(4, len(pred_dates))):
        lag_corrs = []
        
        for i in range(len(pred_dates) - lag):
            date1 = pred_dates[i]
            date2 = pred_dates[i + lag]
            
            # get preds for both dates
            pred1 = ml_predictions[date1]
            pred2 = ml_predictions[date2]
            
            # find common tickers
            common = pred1.index.intersection(pred2.index)
            if len(common) >= 20:
                # calc rank correlation
                rank1 = pred1[common].rank()
                rank2 = pred2[common].rank()
                corr = rank1.corr(rank2, method='spearman')
                lag_corrs.append(corr)
        
        if lag_corrs:
            rank_corrs.append({
                'lag': lag,
                'mean_corr': np.mean(lag_corrs),
                'std_corr': np.std(lag_corrs),
                'n_obs': len(lag_corrs)
            })
    
    if rank_corrs:
        rank_df = pd.DataFrame(rank_corrs)
        
        # create bar plot w error bars
        bars = ax4.bar(rank_df['lag'], rank_df['mean_corr'], 
                       yerr=rank_df['std_corr'], capsize=5, 
                       color='darkblue', alpha=0.7)
        
        # add value labels
        for bar, mean, std in zip(bars, rank_df['mean_corr'], rank_df['std_corr']):
            height = bar.get_height()
            ax4.text(bar.get_x() + bar.get_width()/2., height,
                    f'{mean:.3f}', ha='center', va='bottom')
        
        ax4.set_xlabel('Lag (quarters)', fontsize=12)
        ax4.set_ylabel('Rank Correlation', fontsize=12)
        ax4.set_title('Prediction Rank Stability', fontsize=14)
        ax4.set_xticks(rank_df['lag'])
        ax4.grid(True, alpha=0.3, axis='y')
        ax4.set_ylim(0, 1)
    
    plt.tight_layout()
    plt.savefig('results/ml_predictions_analysis.png', dpi=300, bbox_inches='tight')
    plt.close()
    print("✅ ML predictions diagnostics saved to results/ml_predictions_analysis.png")
    
    # print summary stats
    if 'ic_df' in locals():
        print(f"\n📊 Prediction Diagnostics Summary:")
        print(f"Average IC: {ic_df['ic'].mean():.3f} (std: {ic_df['ic'].std():.3f})")
        print(f"IC range: [{ic_df['ic'].min():.3f}, {ic_df['ic'].max():.3f}]")
        print(f"Positive IC rate: {(ic_df['ic'] > 0).mean():.1%}")
    
    if rank_corrs:
        print(f"\nRank stability (1-quarter): {rank_corrs[0]['mean_corr']:.3f}")


def create_performance_report(results: Dict, baseline_results: Optional[Dict] = None):
    """Create a performance report.
    
    Args:
        results: ML-enhanced backtest results
        baseline_results: optional baseline results for comparison
    """
    report = []
    report.append("# ML-Enhanced CLEIR Performance Report\n")
    report.append(f"Generated: {pd.Timestamp.now().strftime('%Y-%m-%d %H:%M:%S')}\n")
    
    # ML Strategy Perf
    report.append("## ML-Enhanced Strategy Performance\n")
    report.append(f"- Total Return: {results['total_return']:.2%}")
    report.append(f"- Annual Return: {results['annual_return']:.2%}")
    report.append(f"- Volatility: {results['volatility']:.2%}")
    report.append(f"- Sharpe Ratio: {results['sharpe_ratio']:.3f}")
    report.append(f"- Max Drawdown: {results['max_drawdown']:.2%}")
    
    # Comparison
    if baseline_results:
        report.append("\n## Performance Comparison\n")
        report.append("| Metric | Baseline | ML-Enhanced | Improvement |")
        report.append("|--------|----------|-------------|-------------|")
        
        metrics = ['total_return', 'annual_return', 'volatility', 'sharpe_ratio', 'max_drawdown']
        for metric in metrics:
            baseline_val = baseline_results.get(metric, 0)
            ml_val = results.get(metric, 0)
            if metric in ['total_return', 'annual_return', 'volatility', 'max_drawdown']:
                improvement = ml_val - baseline_val
                report.append(f"| {metric.replace('_', ' ').title()} | {baseline_val:.2%} | {ml_val:.2%} | {improvement:+.2%} |")
            else:
                improvement = ml_val - baseline_val
                report.append(f"| {metric.replace('_', ' ').title()} | {baseline_val:.3f} | {ml_val:.3f} | {improvement:+.3f} |")
    
    # save report
    with open('results/ml_performance_report.md', 'w') as f:
        f.write('\n'.join(report))
    
    print("✅ Performance report saved to results/ml_performance_report.md")<|MERGE_RESOLUTION|>--- conflicted
+++ resolved
@@ -134,13 +134,8 @@
     fig = plt.figure(figsize=(16, 12))
     fig.suptitle(f'SHAP Analysis for {ticker} Alpha Model', fontsize=20, fontweight='bold')
     
-<<<<<<< HEAD
-    # grid spec for layout
-    gs = fig.add_gridspec(3, 2, height_ratios=[1, 1.5, 1], hspace=0.3, wspace=0.3)
-=======
     # Create grid spec for layout with increased spacing
     gs = fig.add_gridspec(3, 2, height_ratios=[1, 1.5, 1], hspace=0.5, wspace=0.4)
->>>>>>> bf1d7d79
     
     # 1. bar plot of mean |SHAP| vals
     ax1 = fig.add_subplot(gs[0, :])
